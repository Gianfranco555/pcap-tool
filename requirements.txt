--- conflicted
+++ resolved
@@ -1,4 +1,4 @@
-<<<<<<< HEAD
+
 Cython
 PyYAML==6.0.1  # Pinning to a version with known cp311 manylinux wheels
 # Core Parsing, Analysis & Testing
@@ -37,9 +37,4 @@
 # Utilities
 python-dotenv                   # For loading .env files (as per README)
 requests                        # General-purpose HTTP library (often a dependency or useful for integrations)
-=======
-pyshark>=0.6
-pypcapkit[pyshark]==1.3.5.post17  # latest as of May 2025:contentReference[oaicite:0]{index=0}
-pandas==2.2.3                     # pre-built wheels exist on PyPI
-pytest>=7.0
->>>>>>> 88273cd8
+
