"""
Phase 6 (Streamlit UI MVP)

Covered user stories US-1 & US-3

Remaining TODOs (hook parser, hook heuristic engine, export logic)
"""

import os
import tempfile
from pathlib import Path

import streamlit as st

from pcap_tool import parse_pcap, generate_pdf_report
from pcap_tool.summary import generate_summary_df
from heuristics.engine import HeuristicEngine

st.set_page_config(page_title="PCAP Analysis Tool")
st.title("PCAP Analysis Tool")

uploaded_file = st.file_uploader(
    "Upload a PCAP or PCAP-ng file (≤ 5 GB)",
    type=["pcap", "pcapng"],
)
if uploaded_file and uploaded_file.size > 5 * 1024 * 1024 * 1024:
    st.error("File exceeds 5 GB limit.")
    uploaded_file = None

output_area = st.empty()
df = None
summary_df = None
analysis_ran = False # From Codex branch

if uploaded_file and st.button("Parse & Analyze"):
    analysis_ran = True
    progress = st.progress(0, text="Parsing PCAP…")
    temp_file_path = None
    try:
        with tempfile.NamedTemporaryFile(delete=False, suffix=".pcapng") as tmp:
            tmp.write(uploaded_file.getvalue())
            temp_file_path = tmp.name

        def _on_progress(count: int, total: int | None) -> None:
            percent = count / total if total else 0.0
            progress.progress(min(percent, 1.0), text=f"Parsing PCAP… {count}/{total or '?'}")

        handle = parse_pcap(temp_file_path, on_progress=_on_progress)
        parsed_df = handle.as_dataframe()

        progress.progress(1.0, text="Tagging flows…")

        rules_path = Path(__file__).resolve().parent / "heuristics" / "rules.yaml"
        engine = HeuristicEngine(str(rules_path))
        df = engine.tag_flows(parsed_df)
        summary_df = generate_summary_df(df)
        progress.empty()
    except Exception as exc:
        progress.empty()
        st.error(f"Error during analysis: {exc}")
        df = None
    finally:
        if temp_file_path and os.path.exists(temp_file_path):
            os.unlink(temp_file_path)

if df is not None and not df.empty:
    output_area.dataframe(df)
    with st.expander("Preview Summary Report"):
        st.dataframe(summary_df, use_container_width=True)
else:
    if uploaded_file is None: # From Codex branch
        output_area.write("Upload a PCAP file to begin analysis.")
    elif not analysis_ran: # From Codex branch
        output_area.write("Click 'Parse & Analyze' to see results.")
    else: # From Codex branch
        output_area.write(
            "No analysis results to display. "
            "Check for errors above or try a different file."
        )

csv_data = b""
summary_csv = b""
pdf_data = b""
summary_pdf = b""
download_disabled = True
pdf_disabled = True
summary_pdf_disabled = True
if df is not None and not df.empty:
    csv_data = df.to_csv(index=False).encode("utf-8")
    summary_csv = summary_df.to_csv(index=False).encode("utf-8")
    download_disabled = False
    try:
        pdf_data = generate_pdf_report(df)
        pdf_disabled = False
        summary_pdf = generate_pdf_report(summary_df)
        summary_pdf_disabled = False
    except ImportError:
        st.warning("ReportLab not installed - PDF export disabled")

st.download_button(
    "⬇️  Download Full CSV",
    csv_data,
    file_name="pcap_full.csv",
    mime="text/csv",
<<<<<<< HEAD
=======
    disabled=download_disabled,
)
st.download_button(
    "⬇️  Download Summary CSV",
    summary_csv,
    file_name="pcap_summary.csv",
    mime="text/csv",
>>>>>>> a1d543e9
    disabled=download_disabled,
)
st.download_button(
    "⬇️  Download Summary CSV",
    summary_csv,
    file_name="pcap_summary.csv",
    mime="text/csv",
    disabled=download_disabled,
)
st.download_button(
    "⬇️  Download Summary PDF",
    summary_pdf,
    file_name="pcap_summary.pdf",
    disabled=summary_pdf_disabled,
)
st.download_button(
    "Download PDF Report",
    pdf_data,
    file_name="report.pdf",
    disabled=pdf_disabled,
)

# Removed the duplicated block from phase4-tests that was just placeholders

if __name__ == "__main__":
    print("Run this GUI with:  streamlit run src/app.py")<|MERGE_RESOLUTION|>--- conflicted
+++ resolved
@@ -102,16 +102,7 @@
     csv_data,
     file_name="pcap_full.csv",
     mime="text/csv",
-<<<<<<< HEAD
-=======
-    disabled=download_disabled,
-)
-st.download_button(
-    "⬇️  Download Summary CSV",
-    summary_csv,
-    file_name="pcap_summary.csv",
-    mime="text/csv",
->>>>>>> a1d543e9
+
     disabled=download_disabled,
 )
 st.download_button(
