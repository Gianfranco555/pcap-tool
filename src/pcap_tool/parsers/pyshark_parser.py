--- conflicted
+++ resolved
@@ -4,7 +4,7 @@
 
 from pcap_tool.logging import get_logger
 from ..models import PcapRecord
-<<<<<<< HEAD
+
 from ..processors import (
     PacketProcessor,
     TCPProcessor,
@@ -14,8 +14,6 @@
     ICMPProcessor,
 )
 from functools import wraps
-=======
->>>>>>> a00cb497
 from .base import BaseParser
 from .utils import _safe_int, _safe_str_to_bool
 from ..core.decorators import handle_parse_errors, log_performance
