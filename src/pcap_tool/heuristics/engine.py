from __future__ import annotations

from pathlib import Path
from typing import Callable, Dict, Optional

from pcap_tool.logging import get_logger

_LegacyHeuristicEngine = None
_legacy_heuristic_engine_import_error: Optional[Exception] = None

try:  # pragma: no cover - optional dependency
    from heuristics.engine import HeuristicEngine as _ImportedLegacyHeuristicEngine  # type: ignore
    _LegacyHeuristicEngine = _ImportedLegacyHeuristicEngine
except (ImportError, ModuleNotFoundError) as e:  # pragma: no cover - fallback if not available
    _legacy_heuristic_engine_import_error = e

<<<<<<< HEAD
logger = get_logger(__name__)
=======
if _LegacyHeuristicEngine is not None:
    HeuristicEngine = _LegacyHeuristicEngine  # type: ignore
else:
    class HeuristicEngine:  # type: ignore
        def __init__(self, *args, **kwargs) -> None:
            """Placeholder used when the legacy dependency is missing."""
            raise ImportError(
                "The optional legacy 'heuristics.engine.HeuristicEngine' dependency is not installed or failed to import. "
                "This engine might be required for certain functionalities. Please ensure the 'heuristics' package is correctly installed if needed."
            ) from _legacy_heuristic_engine_import_error

        def tag_flows(self, packets_df: pd.DataFrame) -> pd.DataFrame:
            raise NotImplementedError(
                "Legacy HeuristicEngine is not available due to a missing optional dependency. Cannot call tag_flows."
            )
>>>>>>> c371fe3b

import pandas as pd
import yaml


class VectorisedHeuristicEngine:
    """Simple flow heuristic engine based on vectorised pandas operations."""

    def __init__(self, rules_path: Optional[str] = None) -> None:
        if rules_path is None:
            rules_path = Path(__file__).with_name("rules.yaml")
        with open(rules_path, "r") as fh:
            cfg = yaml.safe_load(fh) or {}
        self.rules = cfg.get("rules", [])
        self._predicate_map: Dict[str, Callable[[pd.DataFrame], pd.Series]] = {
            "allowed": lambda df: df.get("handshake_complete", False)
            & df.get("data_both", False),
            "blocked_rst": lambda df: df.get("rst_after_syn", False),
            "icmp_degraded": lambda df: df.get("icmp_error", False),
            "any": lambda df: pd.Series([True] * len(df), index=df.index),
        }

    def _aggregate_flows(self, packets: pd.DataFrame) -> pd.DataFrame:
        cols = [
            "client_ip",
            "server_ip",
            "client_port",
            "server_port",
            "protocol",
        ]
        df = packets.copy()
        orient_col = None
        if "is_source_client" in df.columns:
            orient_col = "is_source_client"
        elif "is_src_client" in df.columns:
            orient_col = "is_src_client"
        if orient_col is None:
            raise ValueError("is_source_client column required for heuristics")

        df["client_ip"] = df.apply(
            lambda r: r["source_ip"] if r[orient_col] else r["destination_ip"],
            axis=1,
        )
        df["server_ip"] = df.apply(
            lambda r: r["destination_ip"] if r[orient_col] else r["source_ip"],
            axis=1,
        )
        df["client_port"] = df.apply(
            lambda r: r["source_port"] if r[orient_col] else r["destination_port"],
            axis=1,
        )
        df["server_port"] = df.apply(
            lambda r: r["destination_port"] if r[orient_col] else r["source_port"],
            axis=1,
        )

        for flag in ["tcp_flags_syn", "tcp_flags_ack", "tcp_flags_psh", "tcp_flags_rst"]:
            if flag in df.columns:
                df[flag] = df[flag].fillna(False)
            else:
                df[flag] = False
        if "icmp_type" not in df.columns:
            df["icmp_type"] = pd.NA
        if "timestamp" not in df.columns:
            df["timestamp"] = pd.NA

        groups = df.groupby(cols)
        index = groups.size().index

        client_mask = df[orient_col] == True
        server_mask = df[orient_col] == False

        first_syn = (
            df[client_mask & df.tcp_flags_syn & ~df.tcp_flags_ack]
            .groupby(cols)["timestamp"]
            .min()
        )
        synack_seen = (
            df[server_mask & df.tcp_flags_syn & df.tcp_flags_ack]
            .groupby(cols)
            .size()
            .gt(0)
        )
        ack_seen = (
            df[client_mask & df.tcp_flags_ack & ~df.tcp_flags_syn]
            .groupby(cols)
            .size()
            .gt(0)
        )

        handshake_complete = (
            first_syn.notna()
            & synack_seen.reindex(first_syn.index, fill_value=False)
            & ack_seen.reindex(first_syn.index, fill_value=False)
        )
        handshake_complete_full = pd.Series(False, index=index)
        handshake_complete_full.loc[handshake_complete.index] = handshake_complete

        data_client = (
            df[client_mask & df.tcp_flags_psh]
            .groupby(cols)
            .size()
            .gt(0)
        )
        data_server = (
            df[server_mask & df.tcp_flags_psh]
            .groupby(cols)
            .size()
            .gt(0)
        )
        data_both = (data_client & data_server).reindex(index, fill_value=False)

        rst_time = (
            df[server_mask & df.tcp_flags_rst]
            .groupby(cols)["timestamp"]
            .min()
        )
        first_syn_full = first_syn.reindex(index)
        rst_time_full = rst_time.reindex(index)
        rst_after_syn = (
            (rst_time_full - first_syn_full <= 2)
            & rst_time_full.notna()
            & first_syn_full.notna()
        ).fillna(False)

        icmp_error = (
            df[
                df["protocol"].str.upper().isin(["ICMP", "ICMPV6"])
                & df["icmp_type"].isin([3, 11])
            ]
            .groupby(cols)
            .size()
            .gt(0)
            .reindex(index, fill_value=False)
        )

        flow_df = pd.DataFrame(list(index), columns=cols)
        flow_df["handshake_complete"] = handshake_complete_full.values
        flow_df["data_both"] = data_both.values
        flow_df["rst_after_syn"] = rst_after_syn.values
        flow_df["icmp_error"] = icmp_error.values
        flow_df["first_syn_time"] = first_syn_full.values
        flow_df["first_rst_time"] = rst_time_full.values
        return flow_df

    def _apply_rules(self, df: pd.DataFrame) -> pd.DataFrame:
        df = df.copy()
        df["flow_disposition"] = ""
        df["flow_cause"] = ""
        remaining = pd.Series(True, index=df.index)
        for rule in self.rules:
            pred_key = rule.get("predicate")
            disposition = rule.get("flow_disposition", "")
            cause = rule.get("flow_cause", "")
            pred = self._predicate_map.get(pred_key)
            if pred is None:
                continue
            mask = pred(df) & remaining
            df.loc[mask, "flow_disposition"] = disposition
            df.loc[mask, "flow_cause"] = cause
            remaining &= ~mask
        return df

    def tag_flows(self, packets_df: pd.DataFrame) -> pd.DataFrame:
        flows = self._aggregate_flows(packets_df)
        return self._apply_rules(flows)[
            [
                "client_ip",
                "server_ip",
                "client_port",
                "server_port",
                "protocol",
                "flow_disposition",
                "flow_cause",
            ]
        ]


if _LegacyHeuristicEngine is not None:
    HeuristicEngine = _LegacyHeuristicEngine  # type: ignore
else:  # pragma: no cover - runtime warning
    logger.warning(
        "Legacy heuristics engine could not be imported: %s. Falling back to VectorisedHeuristicEngine.",
        _legacy_heuristic_engine_import_error,
    )
    HeuristicEngine = VectorisedHeuristicEngine

__all__ = ["VectorisedHeuristicEngine", "HeuristicEngine"]<|MERGE_RESOLUTION|>--- conflicted
+++ resolved
@@ -14,25 +14,8 @@
 except (ImportError, ModuleNotFoundError) as e:  # pragma: no cover - fallback if not available
     _legacy_heuristic_engine_import_error = e
 
-<<<<<<< HEAD
+
 logger = get_logger(__name__)
-=======
-if _LegacyHeuristicEngine is not None:
-    HeuristicEngine = _LegacyHeuristicEngine  # type: ignore
-else:
-    class HeuristicEngine:  # type: ignore
-        def __init__(self, *args, **kwargs) -> None:
-            """Placeholder used when the legacy dependency is missing."""
-            raise ImportError(
-                "The optional legacy 'heuristics.engine.HeuristicEngine' dependency is not installed or failed to import. "
-                "This engine might be required for certain functionalities. Please ensure the 'heuristics' package is correctly installed if needed."
-            ) from _legacy_heuristic_engine_import_error
-
-        def tag_flows(self, packets_df: pd.DataFrame) -> pd.DataFrame:
-            raise NotImplementedError(
-                "Legacy HeuristicEngine is not available due to a missing optional dependency. Cannot call tag_flows."
-            )
->>>>>>> c371fe3b
 
 import pandas as pd
 import yaml
