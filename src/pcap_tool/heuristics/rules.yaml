rules:
  - name: Allowed session
    predicate: allowed
    flow_disposition: Allowed
    flow_cause: "Completed TCP session with data exchange"
  - name: Blocked by RST
    predicate: blocked_rst
    flow_disposition: Blocked
    flow_cause: "TCP RST from destination after SYN"
  - name: Degraded by ICMP
    predicate: icmp_degraded
    flow_disposition: Degraded
    flow_cause: "ICMP Destination Unreachable/Time Exceeded in flow"
  - name: Unknown
    predicate: any
    flow_disposition: Unknown
    flow_cause: "Undetermined"
  - name: Unusual Country
    predicate: any
    flow_cause: "Unusual destination country"
    flow_disposition: Unusual

<<<<<<< HEAD
  # Corresponds to the http_407 predicate in engine.py
  - name: proxy_auth_failure
    predicate: http_407
    flow_disposition: "Blocked"
    flow_cause: "Proxy Authentication Failed"
=======
# --- HTTP 407 = proxy auth failure ---------------------------------
  - name: proxy_auth_failure
    match:
      proto: "HTTP"
      http_status: 407
    disposition: "Blocked"
    cause: "Proxy Authentication Failed"
>>>>>>> 13c3c790
<|MERGE_RESOLUTION|>--- conflicted
+++ resolved
@@ -20,13 +20,7 @@
     flow_cause: "Unusual destination country"
     flow_disposition: Unusual
 
-<<<<<<< HEAD
-  # Corresponds to the http_407 predicate in engine.py
-  - name: proxy_auth_failure
-    predicate: http_407
-    flow_disposition: "Blocked"
-    flow_cause: "Proxy Authentication Failed"
-=======
+
 # --- HTTP 407 = proxy auth failure ---------------------------------
   - name: proxy_auth_failure
     match:
@@ -34,4 +28,3 @@
       http_status: 407
     disposition: "Blocked"
     cause: "Proxy Authentication Failed"
->>>>>>> 13c3c790
