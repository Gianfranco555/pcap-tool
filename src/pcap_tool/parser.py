--- conflicted
+++ resolved
@@ -563,7 +563,7 @@
                 else:
                     # For non-IP/non-ARP, yield basic L2 info if available
                     if packet_count > generated_records:
-<<<<<<< HEAD
+
                          yield PcapRecord(
                             frame_number=frame_number,
                             timestamp=timestamp,
@@ -572,12 +572,8 @@
                             packet_length=packet_length_val,
                             raw_packet_summary=raw_summary,
                             tcp_rtt_ms=None,
-=======
-                         record_obj = PcapRecord(
-                            frame_number=frame_number, timestamp=timestamp,
-                            source_mac=source_mac, destination_mac=destination_mac,
-                            packet_length=packet_length_val, raw_packet_summary=raw_summary
->>>>>>> 7e88bb5f
+
+
                             # Other fields default to None
                          )
                          logger.debug(f"Appending processed packet to list: {record_obj}")
