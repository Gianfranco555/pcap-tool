--- conflicted
+++ resolved
@@ -565,12 +565,10 @@
                 else:
                     # For non-IP/non-ARP, yield basic L2 info if available
                     if packet_count > generated_records:
-<<<<<<< HEAD
+
 
                         yield PcapRecord(
-=======
-                        record_obj = PcapRecord(
->>>>>>> 68687325
+
                             frame_number=frame_number,
                             timestamp=timestamp,
                             source_mac=source_mac,
@@ -581,16 +579,9 @@
 
                             # Other fields default to None
                         )
-<<<<<<< HEAD
+
                         generated_records += 1
-=======
-                        logger.debug(
-                            f"Appending processed packet to list: {record_obj}"
-                        )
-                        yield record_obj
-                        generated_records += 1
-
->>>>>>> 68687325
+
                     continue # Skip to next packet
 
                 transport_layer_obj = None
