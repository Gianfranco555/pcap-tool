# src/pcap_tool/parser.py
from dataclasses import dataclass, asdict
from typing import (
    Optional,
    Generator,
    List,
    Any,
    IO,
    Iterator,
    Callable,
)
import logging
import pandas as pd
from pathlib import Path
import ipaddress
import subprocess
import tempfile
import os

logger = logging.getLogger(__name__)

_USE_PYSHARK = False
_USE_PCAPKIT = False

try:
    import pyshark
    _USE_PYSHARK = True
    logger.info("PyShark library found and will be used as the primary parser.")
except ImportError:
    logger.warning("PyShark library not found. Attempting PCAPKit.")

if not _USE_PYSHARK:
    try:
        from pcapkit import extract as pcapkit_extract
        # ... other pcapkit imports from original ...
        _USE_PCAPKIT = True
        logger.info("PCAPKit library found and will be used as a fallback parser.")
    except ImportError:
        logger.warning("PCAPKit library not found.")

if not _USE_PYSHARK and not _USE_PCAPKIT:
    logger.error("Neither PyShark nor PCAPKit is available. PCAP parsing will not function.")

# --- Helper Dictionaries (TLS, DNS, DHCP from previous chunks) ---
TLS_HANDSHAKE_TYPE_MAP = { '0': "HelloRequest", '1': "ClientHello", '2': "ServerHello", '4': "NewSessionTicket", '5': "EndOfEarlyData", '8': "EncryptedExtensions", '11': "Certificate", '12': "ServerKeyExchange", '13': "CertificateRequest", '14': "ServerHelloDone", '15': "CertificateVerify", '16': "ClientKeyExchange", '20': "Finished", '24': "CertificateStatus", '25': "KeyUpdate",}
TLS_VERSION_MAP = {"0x0300": "SSL 3.0", "0x0301": "TLS 1.0", "0x0302": "TLS 1.1", "0x0303": "TLS 1.2", "0x0304": "TLS 1.3",}
TLS_ALERT_LEVEL_MAP = {'1': "warning", '2': "fatal",}
TLS_ALERT_DESCRIPTION_MAP = {'0': "close_notify", '10': "unexpected_message", '20': "bad_record_mac", '21': "decryption_failed_RESERVED", '22': "record_overflow", '30': "decompression_failure", '40': "handshake_failure", '41': "no_certificate_RESERVED", '42': "bad_certificate", '43': "unsupported_certificate", '44': "certificate_revoked", '45': "certificate_expired", '46': "certificate_unknown", '47': "illegal_parameter", '48': "unknown_ca", '49': "access_denied", '50': "decode_error", '51': "decrypt_error", '60': "export_restriction_RESERVED", '70': "protocol_version", '71': "insufficient_security", '80': "internal_error", '86': "inappropriate_fallback", '90': "user_canceled", '100': "no_renegotiation_RESERVED", '110': "missing_extension", '111': "unsupported_extension", '112': "unrecognized_name", '113': "bad_certificate_status_response", '114': "unknown_psk_identity", '115': "certificate_required", '116': "no_application_protocol",}
DNS_QUERY_TYPE_MAP = {'1': "A", '2': "NS", '5': "CNAME", '6': "SOA", '12': "PTR", '15': "MX", '16': "TXT", '28': "AAAA", '33': "SRV", '43': "DS", '46': "RRSIG", '47': "NSEC", '48': "DNSKEY", '255': "ANY", '257': "CAA",}
DNS_RCODE_MAP = {'0': "NOERROR", '1': "FORMERR", '2': "SERVFAIL", '3': "NXDOMAIN", '4': "NOTIMP", '5': "REFUSED",}
DHCP_MESSAGE_TYPE_MAP = {'1': "Discover", '2': "Offer", '3': "Request", '4': "Decline", '5': "Ack", '6': "Nak", '7': "Release", '8': "Inform",}

ZSCALER_EXAMPLE_IP_RANGES = [
    ipaddress.ip_network("104.129.192.0/20"),
    ipaddress.ip_network("165.225.0.0/17"),
]
ZPA_SYNTHETIC_IP_RANGE = ipaddress.ip_network("100.64.0.0/10")

@dataclass
class PcapRecord:
    frame_number: int
    timestamp: float
    source_ip: Optional[str] = None
    destination_ip: Optional[str] = None
    source_port: Optional[int] = None; destination_port: Optional[int] = None
    protocol: Optional[str] = None; sni: Optional[str] = None; raw_packet_summary: Optional[str] = None
    source_mac: Optional[str] = None; destination_mac: Optional[str] = None
    protocol_l3: Optional[str] = None; packet_length: Optional[int] = None
    ip_ttl: Optional[int] = None; ip_flags_df: Optional[bool] = None; ip_id: Optional[str] = None; dscp_value: Optional[int] = None
    tcp_flags_syn: Optional[bool] = None; tcp_flags_ack: Optional[bool] = None; tcp_flags_fin: Optional[bool] = None
    tcp_flags_rst: Optional[bool] = None; tcp_flags_psh: Optional[bool] = None; tcp_flags_urg: Optional[bool] = None
    tcp_flags_ece: Optional[bool] = None; tcp_flags_cwr: Optional[bool] = None
    tcp_sequence_number: Optional[int] = None; tcp_acknowledgment_number: Optional[int] = None
    tcp_window_size: Optional[int] = None; tcp_options_mss: Optional[int] = None
    tcp_options_sack_permitted: Optional[bool] = None; tcp_options_window_scale: Optional[int] = None
    tcp_stream_index: Optional[int] = None; tcp_analysis_retransmission: Optional[bool] = None
    tcp_analysis_duplicate_ack: Optional[bool] = None; tcp_analysis_out_of_order: Optional[bool] = None
    tcp_analysis_zero_window: Optional[bool] = None
    tls_handshake_type: Optional[str] = None; tls_handshake_version: Optional[str] = None
    tls_record_version: Optional[str] = None; tls_cipher_suites_offered: Optional[List[str]] = None
    tls_cipher_suite_selected: Optional[str] = None; tls_alert_message_description: Optional[str] = None
    tls_alert_level: Optional[str] = None
    dns_query_name: Optional[str] = None; dns_query_type: Optional[str] = None
    dns_response_code: Optional[str] = None; dns_response_addresses: Optional[List[str]] = None
    dns_response_cname_target: Optional[str] = None
    http_request_method: Optional[str] = None; http_request_uri: Optional[str] = None
    http_request_host_header: Optional[str] = None; http_response_code: Optional[int] = None
    http_response_location_header: Optional[str] = None; http_x_forwarded_for_header: Optional[str] = None
    icmp_type: Optional[int] = None; icmp_code: Optional[int] = None
    icmp_fragmentation_needed_original_mtu: Optional[int] = None
    arp_opcode: Optional[int] = None; arp_sender_mac: Optional[str] = None
    arp_sender_ip: Optional[str] = None; arp_target_mac: Optional[str] = None
    arp_target_ip: Optional[str] = None; dhcp_message_type: Optional[str] = None
    gre_protocol: Optional[str] = None
    esp_spi: Optional[str] = None
    quic_initial_packet_present: Optional[bool] = None
    is_zscaler_ip: Optional[bool] = None
    is_zpa_synthetic_ip: Optional[bool] = None
    ssl_inspection_active: Optional[bool] = None
    zscaler_policy_block_type: Optional[str] = None

    def __str__(self):
        # ... (previous __str__ content, potentially updated for new fields) ...
        final_chunk_info = []
        if self.gre_protocol: final_chunk_info.append(f"GRE_Proto:{self.gre_protocol}")
        if self.esp_spi: final_chunk_info.append(f"ESP_SPI:{self.esp_spi}")
        if self.quic_initial_packet_present is not None: final_chunk_info.append(f"QUIC_Initial:{self.quic_initial_packet_present}")
        if self.is_zscaler_ip is not None: final_chunk_info.append(f"ZscalerIP:{self.is_zscaler_ip}")
        if self.is_zpa_synthetic_ip is not None: final_chunk_info.append(f"ZPA_SynthIP:{self.is_zpa_synthetic_ip}")
        if self.ssl_inspection_active is not None: final_chunk_info.append(f"SSL_Inspect:{self.ssl_inspection_active}")
        if self.zscaler_policy_block_type: final_chunk_info.append(f"ZS_Block:{self.zscaler_policy_block_type}")
        final_chunk_str = ", ".join(final_chunk_info)

        return (
            f"Frame: {self.frame_number}, Time: {self.timestamp:.6f}, "
            f"IP: {self.source_ip or 'N/A'}:{self.source_port or 'N/A'} -> "
            f"{self.destination_ip or 'N/A'}:{self.destination_port or 'N/A'}, "
            f"L4_Proto: {self.protocol or 'N/A'}, "
            f"Extra: [{final_chunk_str if final_chunk_str else 'N/A'}], SNI: {self.sni if self.sni else 'N/A'}"
        )

def _safe_str_to_bool(value: Any) -> Optional[bool]:
    """Safely converts a string value (like '0', '1', 'true', 'false') to a boolean."""
    if isinstance(value, bool):
        return value
    s_val = str(value).lower().strip()
    if s_val == 'true' or s_val == '1':
        return True
    elif s_val == 'false' or s_val == '0':
        return False
    return None # Return None if conversion is not straightforward

def _get_pyshark_layer_attribute(layer: Any, attribute_name: str, frame_number_for_log: int, is_flag: bool = False) -> Any:
    """Helper to safely get an attribute from a pyshark layer."""
    if not hasattr(layer, attribute_name):
        return None

    raw_value = getattr(layer, attribute_name)

    if is_flag:
        bool_val = _safe_str_to_bool(raw_value)
        if bool_val is None and raw_value is not None: # Log if conversion failed but there was a value
             logger.warning(f"Frame {frame_number_for_log}: Could not convert flag '{attribute_name}' with value '{raw_value}' to bool. Using None.")
        return bool_val

    # For non-flag attributes that might need int conversion (e.g. port, ttl)
    # This part can be expanded or kept simple if direct string/int from pyshark is usually fine
    # For now, just returning raw_value for non-flags, assuming further type casting where needed
    return raw_value


def _extract_sni_pyshark(packet: pyshark.packet.packet.Packet) -> Optional[str]:
    logger.debug(f"Frame {packet.number}: Attempting SNI extraction (V_FIXED_ACCESS).")
    sni_value = None
    try:
        if not hasattr(packet, 'tls'): return None
        top_tls_layer = packet.tls
        if hasattr(top_tls_layer, '_all_fields'): logger.debug(f"Frame {packet.number}: Fields in top_tls_layer (packet.tls): {top_tls_layer._all_fields}")
        record_data = None;
        if hasattr(top_tls_layer, 'tls_record'): record_data = top_tls_layer.tls_record
        elif 'tls.record' in top_tls_layer.field_names: record_data = top_tls_layer.get_field_value('tls.record')
        else:
            if hasattr(top_tls_layer, 'tls_handshake'): record_data = top_tls_layer
        if not record_data:
            if hasattr(top_tls_layer, 'handshake_extensions_server_name'): sni_value = top_tls_layer.handshake_extensions_server_name
            return sni_value
        handshake_data = None
        if hasattr(record_data, 'tls_handshake'): handshake_data = record_data.tls_handshake
        elif 'tls.handshake' in record_data.field_names: handshake_data = record_data.get_field_value('tls.handshake')
        else: return sni_value
        if not handshake_data: return sni_value
        extension_data = None
        if hasattr(handshake_data, 'tls_handshake_extension'): extension_data = handshake_data.tls_handshake_extension
        elif 'tls.handshake.extension' in handshake_data.field_names: extension_data = handshake_data.get_field_value('tls.handshake.extension')
        else: return sni_value
        if not extension_data: return sni_value
        extensions_to_check = []
        if isinstance(extension_data, list): extensions_to_check.extend(extension_data)
        else: extensions_to_check.append(extension_data)
        for ext_entry in extensions_to_check:
            if hasattr(ext_entry, 'server_name_indication_extension'):
                sni_details_obj = ext_entry.server_name_indication_extension
                if hasattr(sni_details_obj, 'extensions_server_name'): sni_value = sni_details_obj.extensions_server_name; break
                elif hasattr(sni_details_obj, 'tls_handshake_extensions_server_name'): sni_value = sni_details_obj.tls_handshake_extensions_server_name; break
        if isinstance(sni_value, list): sni_value = sni_value[0] if sni_value else None
    except Exception as e: logger.error(f"Frame {packet.number}: General exception in _extract_sni_pyshark: {e}", exc_info=True); sni_value = None
    if sni_value is None: logger.debug(f"Frame {packet.number}: Final SNI extraction resulted in None.")
    else: logger.info(f"Frame {packet.number}: Final SNI value determined: {sni_value}")
    return sni_value

def _check_ip_in_ranges(ip_str: Optional[str], ranges: List[ipaddress.IPv4Network | ipaddress.IPv6Network]) -> bool:
    if not ip_str:
        return False
    try:
        ip_addr = ipaddress.ip_address(ip_str)
        for net_range in ranges:
            if ip_addr in net_range:
                return True
    except ValueError:
        logger.debug(f"Invalid IP address string for range check: {ip_str}")
        return False
    return False

def _parse_with_pyshark(file_path: str, max_packets: Optional[int]) -> Generator[PcapRecord, None, None]:
    logger.info(f"Starting PCAP parsing with PyShark for: {file_path}")
    generated_records = 0
    cap = None
    try:
        cap = pyshark.FileCapture(file_path, use_json=False, include_raw=False, keep_packets=False,
                                  custom_parameters=['-o', 'tls.desegment_ssl_records:TRUE',
                                                     '-o', 'tls.desegment_ssl_application_data:TRUE'])
    except pyshark.tshark.tshark.TSharkNotFoundException as e_tshark:
        logger.error(f"PyShark TSharkNotFoundException: {e_tshark}. Ensure TShark is installed and in PATH.")
        raise RuntimeError(f"PyShark critical error: TShark not found.") from e_tshark
    except Exception as e_init:
        logger.error(f"PyShark error opening/initializing pcap file {file_path}: {e_init}")
        raise RuntimeError(f"PyShark failed to open or initialize {file_path}.") from e_init

    packet_count = 0
    try:
        for packet in cap:
            if max_packets is not None and generated_records >= max_packets:
                logger.info(f"PyShark: Reached max_packets limit of {max_packets}.")
                break
            packet_count += 1
            try:
                timestamp = float(packet.sniff_timestamp)
                frame_number = int(packet.number)

                source_ip, destination_ip, source_port, destination_port, protocol_l4, sni = None, None, None, None, None, None
                source_mac, destination_mac, protocol_l3, packet_length_val = None, None, None, None
                ip_ttl, ip_flags_df_bool, ip_id_val, dscp_val = None, None, None, None # Renamed ip_flags_df to ip_flags_df_bool
                tcp_flags_syn, tcp_flags_ack, tcp_flags_fin, tcp_flags_rst = None, None, None, None
                tcp_flags_psh, tcp_flags_urg, tcp_flags_ece, tcp_flags_cwr = None, None, None, None
                tcp_sequence_number, tcp_acknowledgment_number, tcp_window_size = None, None, None
                tcp_options_mss, tcp_options_sack_permitted, tcp_options_window_scale = None, None, None
                tcp_stream_index = None
                tcp_analysis_retransmission, tcp_analysis_duplicate_ack = None, None
                tcp_analysis_out_of_order, tcp_analysis_zero_window = None, None
                tls_handshake_type_str, tls_handshake_version_str, tls_record_version_str = None, None, None
                tls_cipher_suites_offered_list, tls_cipher_suite_selected_str = None, None
                tls_alert_description_str, tls_alert_level_str = None, None
                dns_query_name_str, dns_query_type_str, dns_response_code_str = None, None, None
                dns_response_addresses_list, dns_response_cname_target_str = None, None
                http_request_method_str, http_request_uri_str, http_request_host_header_str = None, None, None
                http_response_code_int, http_response_location_header_str, http_x_forwarded_for_header_str = None, None, None
                icmp_type_val, icmp_code_val, icmp_frag_mtu_val = None, None, None
                arp_opcode_val, arp_sender_mac_str, arp_sender_ip_str = None, None, None
                arp_target_mac_str, arp_target_ip_str = None, None
                dhcp_message_type_str = None
                gre_protocol_str, esp_spi_str = None, None
                quic_initial_packet = None
                is_zscaler_ip_flag, is_zpa_synthetic_ip_flag = None, None # Will become False if IPs exist and don't match
                ssl_inspection_active_flag = None
                zscaler_policy_block_type_str = None

                raw_summary = str(packet.highest_layer) if hasattr(packet, 'highest_layer') else 'N/A'
                if hasattr(packet, 'length'): packet_length_val = int(packet.length)

                if hasattr(packet, 'eth'):
                    eth_layer = packet.eth
                    source_mac = _get_pyshark_layer_attribute(eth_layer, 'src', frame_number)
                    destination_mac = _get_pyshark_layer_attribute(eth_layer, 'dst', frame_number)

                ip_layer_obj = None
                if hasattr(packet, 'ip'):
                    protocol_l3 = "IPv4"; ip_layer_obj = packet.ip
                    proto_num_str = _get_pyshark_layer_attribute(ip_layer_obj, 'proto', frame_number)
                    if proto_num_str is not None:
                        protocol_num = int(proto_num_str)
                        if protocol_num == 1: protocol_l4 = "ICMP"
                        elif protocol_num == 6: protocol_l4 = "TCP"
                        elif protocol_num == 17: protocol_l4 = "UDP"
                        elif protocol_num == 47: protocol_l4 = "GRE"
                        elif protocol_num == 50: protocol_l4 = "ESP"
                        else: protocol_l4 = str(protocol_num)
                    source_ip = _get_pyshark_layer_attribute(ip_layer_obj, 'src', frame_number)
                    destination_ip = _get_pyshark_layer_attribute(ip_layer_obj, 'dst', frame_number)
                    ttl_str = _get_pyshark_layer_attribute(ip_layer_obj, 'ttl', frame_number)
                    if ttl_str: ip_ttl = int(ttl_str)
                    ip_flags_df_bool = _get_pyshark_layer_attribute(ip_layer_obj, 'flags_df', frame_number, is_flag=True)
                    ip_id_val = _get_pyshark_layer_attribute(ip_layer_obj, 'id', frame_number)
                    dscp_str = _get_pyshark_layer_attribute(ip_layer_obj, 'dsfield_dscp', frame_number)
                    if dscp_str: dscp_val = int(dscp_str)

                elif hasattr(packet, 'ipv6'):
                    protocol_l3 = "IPv6"; ip_layer_obj = packet.ipv6
                    proto_num_str = _get_pyshark_layer_attribute(ip_layer_obj, 'nxt', frame_number)
                    if proto_num_str is not None:
                        protocol_num = int(proto_num_str)
                        if protocol_num == 6: protocol_l4 = "TCP"
                        elif protocol_num == 17: protocol_l4 = "UDP"
                        elif protocol_num == 58: protocol_l4 = "ICMPv6"
                        elif protocol_num == 47: protocol_l4 = "GRE"
                        elif protocol_num == 50: protocol_l4 = "ESP"
                        else: protocol_l4 = str(protocol_num)
                    source_ip = _get_pyshark_layer_attribute(ip_layer_obj, 'src', frame_number)
                    destination_ip = _get_pyshark_layer_attribute(ip_layer_obj, 'dst', frame_number)
                    hlim_str = _get_pyshark_layer_attribute(ip_layer_obj, 'hlim', frame_number)
                    if hlim_str: ip_ttl = int(hlim_str)
                    # IPv6 doesn't have a direct DF flag like IPv4. Fragmentation is handled by extension headers.
                    # DSCP from tclass
                    tclass_dscp_str = _get_pyshark_layer_attribute(ip_layer_obj, 'tclass_dscp', frame_number)
                    if tclass_dscp_str:
                        dscp_val = int(tclass_dscp_str)
                    elif hasattr(ip_layer_obj, 'tclass'):
                        tclass_hex = _get_pyshark_layer_attribute(ip_layer_obj, 'tclass', frame_number)
                        if tclass_hex:
                            try: dscp_val = int(str(tclass_hex), 16) >> 2
                            except ValueError: logger.warning(f"Frame {frame_number}: Could not parse IPv6 tclass '{tclass_hex}' for DSCP.")

                elif hasattr(packet, 'arp'):
                    protocol_l3 = "ARP"
                    arp_layer = packet.arp
                    opcode_str = _get_pyshark_layer_attribute(arp_layer, 'opcode', frame_number)
                    if opcode_str: arp_opcode_val = int(opcode_str)
                    arp_sender_mac_str = _get_pyshark_layer_attribute(arp_layer, 'src_hw_mac', frame_number)
                    arp_sender_ip_str = _get_pyshark_layer_attribute(arp_layer, 'src_proto_ipv4', frame_number)
                    arp_target_mac_str = _get_pyshark_layer_attribute(arp_layer, 'dst_hw_mac', frame_number)
                    arp_target_ip_str = _get_pyshark_layer_attribute(arp_layer, 'dst_proto_ipv4', frame_number)
                else:
                    # For non-IP/non-ARP, yield basic L2 info if available
                    if packet_count > generated_records:
                         yield PcapRecord(
                            frame_number=frame_number, timestamp=timestamp,
                            source_mac=source_mac, destination_mac=destination_mac,
                            packet_length=packet_length_val, raw_packet_summary=raw_summary
                            # Other fields default to None
                         )
                         generated_records +=1
                    continue # Skip to next packet

                transport_layer_obj = None
                if protocol_l4 == "TCP" and hasattr(packet, 'tcp'):
                    transport_layer_obj = packet.tcp; tcp_layer = transport_layer_obj
                    tcp_flags_syn = _get_pyshark_layer_attribute(tcp_layer, 'flags_syn', frame_number, is_flag=True)
                    tcp_flags_ack = _get_pyshark_layer_attribute(tcp_layer, 'flags_ack', frame_number, is_flag=True)
                    tcp_flags_fin = _get_pyshark_layer_attribute(tcp_layer, 'flags_fin', frame_number, is_flag=True)
                    tcp_flags_rst = _get_pyshark_layer_attribute(tcp_layer, 'flags_rst', frame_number, is_flag=True)
                    tcp_flags_psh = _get_pyshark_layer_attribute(tcp_layer, 'flags_push', frame_number, is_flag=True) # pyshark uses 'flags_push'
                    tcp_flags_urg = _get_pyshark_layer_attribute(tcp_layer, 'flags_urg', frame_number, is_flag=True)
                    tcp_flags_ece = _get_pyshark_layer_attribute(tcp_layer, 'flags_ece', frame_number, is_flag=True)
                    tcp_flags_cwr = _get_pyshark_layer_attribute(tcp_layer, 'flags_cwr', frame_number, is_flag=True)

                    seq_str = _get_pyshark_layer_attribute(tcp_layer, 'seq', frame_number)
                    if seq_str: tcp_sequence_number = int(seq_str)
                    ack_str = _get_pyshark_layer_attribute(tcp_layer, 'ack', frame_number)
                    if ack_str: tcp_acknowledgment_number = int(ack_str)

                    win_val_str = _get_pyshark_layer_attribute(tcp_layer, 'window_size_value', frame_number)
                    if win_val_str: tcp_window_size = int(win_val_str)
                    else: # Fallback
                        win_str = _get_pyshark_layer_attribute(tcp_layer, 'window_size', frame_number)
                        if win_str: tcp_window_size = int(win_str)

                    stream_str = _get_pyshark_layer_attribute(tcp_layer, 'stream', frame_number)
                    if stream_str: tcp_stream_index = int(stream_str)

                    mss_val_str = _get_pyshark_layer_attribute(tcp_layer, 'options_mss_val', frame_number)
                    if mss_val_str: tcp_options_mss = int(mss_val_str)
                    else: # Fallback
                        mss_str = _get_pyshark_layer_attribute(tcp_layer, 'mss_val', frame_number)
                        if mss_str: tcp_options_mss = int(mss_str)

                    sack_perm_str = _get_pyshark_layer_attribute(tcp_layer, 'options_sack_permit', frame_number) # Note: pyshark might use 'sack_perm' or 'options_sack_permit'
                    if sack_perm_str is not None: tcp_options_sack_permitted = _safe_str_to_bool(sack_perm_str)
                    else: # Fallback for older PyShark or different field name
                        sack_perm_alt_str = _get_pyshark_layer_attribute(tcp_layer, 'sack_perm', frame_number)
                        if sack_perm_alt_str is not None: tcp_options_sack_permitted = _safe_str_to_bool(sack_perm_alt_str)

                    wscale_val_str = _get_pyshark_layer_attribute(tcp_layer, 'options_wscale_val', frame_number)
                    if wscale_val_str: tcp_options_window_scale = int(wscale_val_str)
                    else: # Fallback for 'window_scale_multiplier' or 'ws_val'
                        wscale_mult_str = _get_pyshark_layer_attribute(tcp_layer, 'window_scale_multiplier', frame_number)
                        if wscale_mult_str: tcp_options_window_scale = int(wscale_mult_str)


                    if hasattr(tcp_layer, 'analysis'):
                        tcp_analysis_layer = tcp_layer.analysis
                        tcp_analysis_retransmission = hasattr(tcp_analysis_layer, 'retransmission')
                        tcp_analysis_duplicate_ack = hasattr(tcp_analysis_layer, 'duplicate_ack')
                        tcp_analysis_out_of_order = hasattr(tcp_analysis_layer, 'out_of_order')
                        tcp_analysis_zero_window = hasattr(tcp_analysis_layer, 'zero_window')

                elif protocol_l4 == "UDP" and hasattr(packet, 'udp'):
                    transport_layer_obj = packet.udp

                if transport_layer_obj:
                    srcport_str = _get_pyshark_layer_attribute(transport_layer_obj, 'srcport', frame_number)
                    if srcport_str: source_port = int(srcport_str)
                    dstport_str = _get_pyshark_layer_attribute(transport_layer_obj, 'dstport', frame_number)
                    if dstport_str: destination_port = int(dstport_str)

                if hasattr(packet, 'tls'):
                    sni = _extract_sni_pyshark(packet) # SNI extraction uses its own logic
                    tls_layer = packet.tls
                    raw_rec_ver = _get_pyshark_layer_attribute(tls_layer, 'version', frame_number)
                    if raw_rec_ver: tls_record_version_str = TLS_VERSION_MAP.get(str(raw_rec_ver).lower(), str(raw_rec_ver))

                    if hasattr(tls_layer, 'handshake'):
                        handshake_layer = tls_layer.handshake
                        hs_type_val = _get_pyshark_layer_attribute(handshake_layer, 'type', frame_number)
                        if hs_type_val: tls_handshake_type_str = TLS_HANDSHAKE_TYPE_MAP.get(str(hs_type_val), str(hs_type_val))

                        hs_ver_val = _get_pyshark_layer_attribute(handshake_layer, 'version', frame_number)
                        if hs_ver_val: tls_handshake_version_str = TLS_VERSION_MAP.get(str(hs_ver_val).lower(), str(hs_ver_val))

                        if tls_handshake_type_str == "ClientHello" and hasattr(handshake_layer, 'ciphersuites'):
                            raw_suites = getattr(handshake_layer, 'ciphersuites') # Direct access for complex field
                            if isinstance(raw_suites, str): tls_cipher_suites_offered_list = [s.strip() for s in raw_suites.split(',')]
                            elif isinstance(raw_suites, list): tls_cipher_suites_offered_list = [str(s.show) for s in raw_suites] # .show for Field objects
                            else: tls_cipher_suites_offered_list = [str(raw_suites)]

                        if tls_handshake_type_str == "ServerHello" and hasattr(handshake_layer, 'ciphersuite'):
                            # ciphersuite field might be a Field object, convert to string
                            raw_cs = getattr(handshake_layer, 'ciphersuite')
                            tls_cipher_suite_selected_str = str(raw_cs.show) if hasattr(raw_cs, 'show') else str(raw_cs)


                    if hasattr(tls_layer, 'record_content_type') and str(_get_pyshark_layer_attribute(tls_layer, 'record_content_type', frame_number)) == '21': # Alert
                        alert_level_val = _get_pyshark_layer_attribute(tls_layer, 'alert_message_level', frame_number)
                        if alert_level_val: tls_alert_level_str = TLS_ALERT_LEVEL_MAP.get(str(alert_level_val), str(alert_level_val))

                        # Try 'alert_message_description' first as it's more direct from newer tshark
                        alert_desc_val = _get_pyshark_layer_attribute(tls_layer, 'alert_message_description', frame_number)
                        if alert_desc_val: tls_alert_description_str = TLS_ALERT_DESCRIPTION_MAP.get(str(alert_desc_val), str(alert_desc_val))
                        else: # Fallback to 'alert_message' if description not found
                            alert_msg_val = _get_pyshark_layer_attribute(tls_layer, 'alert_message', frame_number)
                            if alert_msg_val: tls_alert_description_str = TLS_ALERT_DESCRIPTION_MAP.get(str(alert_msg_val), str(alert_msg_val)) # Use same map
                            else: tls_alert_description_str = "Unknown Alert"


                if hasattr(packet, 'dns'):
                    dns_layer = packet.dns
                    dns_query_name_str = _get_pyshark_layer_attribute(dns_layer, 'qry_name', frame_number)
                    qry_type_val = _get_pyshark_layer_attribute(dns_layer, 'qry_type', frame_number)
                    if qry_type_val: dns_query_type_str = DNS_QUERY_TYPE_MAP.get(str(qry_type_val), str(qry_type_val))

                    if _get_pyshark_layer_attribute(dns_layer, 'flags_response', frame_number, is_flag=True): # Check if it's a response
                        rcode_val = _get_pyshark_layer_attribute(dns_layer, 'flags_rcode', frame_number)
                        if rcode_val: dns_response_code_str = DNS_RCODE_MAP.get(str(rcode_val), str(rcode_val))

                        current_response_addrs = []
                        # Handling for 'a' and 'aaaa' which can be single or list of Field objects
                        for addr_type_attr in ['a', 'aaaa']:
                            if hasattr(dns_layer, addr_type_attr):
                                val_addr_field = getattr(dns_layer, addr_type_attr)
                                if isinstance(val_addr_field, list): # List of Field objects
                                    for item_addr in val_addr_field:
                                        current_response_addrs.append(str(item_addr.show) if hasattr(item_addr, 'show') else str(item_addr))
                                elif isinstance(val_addr_field, str): # Comma-separated string
                                     current_response_addrs.extend([addr.strip() for addr in val_addr_field.split(',') if addr.strip()])
                                else: # Single Field object or simple string
                                    current_response_addrs.append(str(val_addr_field.show) if hasattr(val_addr_field, 'show') else str(val_addr_field))
                        if current_response_addrs: dns_response_addresses_list = current_response_addrs

                        if hasattr(dns_layer, 'cname'):
                            val_cname_field = getattr(dns_layer, 'cname')
                            if isinstance(val_cname_field, list) and val_cname_field: # Take the first if it's a list
                                dns_response_cname_target_str = str(val_cname_field[0].show) if hasattr(val_cname_field[0], 'show') else str(val_cname_field[0])
                            else: # Single Field object or simple string
                                dns_response_cname_target_str = str(val_cname_field.show) if hasattr(val_cname_field, 'show') else str(val_cname_field)


                if hasattr(packet, 'http'):
                    http_layer = packet.http
                    if hasattr(http_layer, 'request_method'):
                        http_request_method_str = _get_pyshark_layer_attribute(http_layer, 'request_method', frame_number)
                        http_request_uri_str = _get_pyshark_layer_attribute(http_layer, 'request_uri', frame_number)
                        http_request_host_header_str = _get_pyshark_layer_attribute(http_layer, 'host', frame_number)
                        http_x_forwarded_for_header_str = _get_pyshark_layer_attribute(http_layer, 'x_forwarded_for', frame_number)
                    elif hasattr(http_layer, 'response_code'):
                        resp_code_str = _get_pyshark_layer_attribute(http_layer, 'response_code', frame_number)
                        if resp_code_str: http_response_code_int = int(resp_code_str)
                        http_response_location_header_str = _get_pyshark_layer_attribute(http_layer, 'location', frame_number)
                    # If x_forwarded_for exists but not in request (e.g. response context, though less common)
                    elif hasattr(http_layer, 'x_forwarded_for') and not http_request_method_str:
                         http_x_forwarded_for_header_str = _get_pyshark_layer_attribute(http_layer, 'x_forwarded_for', frame_number)


                icmp_layer_to_process = None
                if protocol_l4 == "ICMP" and hasattr(packet, 'icmp'):
                    icmp_layer_to_process = packet.icmp
                elif protocol_l4 == "ICMPv6" and hasattr(packet, 'icmpv6'):
                    icmp_layer_to_process = packet.icmpv6

                if icmp_layer_to_process:
                    type_str = _get_pyshark_layer_attribute(icmp_layer_to_process, 'type', frame_number)
                    if type_str: icmp_type_val = int(type_str)
                    code_str = _get_pyshark_layer_attribute(icmp_layer_to_process, 'code', frame_number)
                    if code_str: icmp_code_val = int(code_str)

                    # ICMP Fragmentation Needed / Packet Too Big
                    is_frag_needed_v4 = (protocol_l4 == "ICMP" and icmp_type_val == 3 and icmp_code_val == 4)
                    is_packet_too_big_v6 = (protocol_l4 == "ICMPv6" and icmp_type_val == 2 and icmp_code_val == 0)

                    if is_frag_needed_v4 or is_packet_too_big_v6:
                        mtu_str = _get_pyshark_layer_attribute(icmp_layer_to_process, 'mtu', frame_number) # Common field name
                        if mtu_str: icmp_frag_mtu_val = int(mtu_str)
                        elif is_frag_needed_v4: # Fallback for ICMPv4 specific field name
                            nexthopmtu_str = _get_pyshark_layer_attribute(icmp_layer_to_process, 'nexthopmtu', frame_number)
                            if nexthopmtu_str: icmp_frag_mtu_val = int(nexthopmtu_str)

                # DHCP can be over 'bootp' layer in pyshark
                dhcp_layer_source = None
                if hasattr(packet, 'dhcp'):
                    dhcp_layer_source = packet.dhcp
                elif hasattr(packet, 'bootp') and hasattr(packet.bootp, 'option_dhcp_message_type'): # Check if bootp layer has DHCP options
                    dhcp_layer_source = packet.bootp

                if dhcp_layer_source:
                    msg_type_val = _get_pyshark_layer_attribute(dhcp_layer_source, 'option_dhcp_message_type', frame_number)
                    if msg_type_val: dhcp_message_type_str = DHCP_MESSAGE_TYPE_MAP.get(str(msg_type_val), str(msg_type_val))


                if protocol_l4 == "GRE" and hasattr(packet, 'gre'):
                    gre_layer = packet.gre
                    gre_protocol_str = _get_pyshark_layer_attribute(gre_layer, 'proto', frame_number)

                if protocol_l4 == "ESP" and hasattr(packet, 'esp'):
                    esp_layer = packet.esp
                    esp_spi_str = _get_pyshark_layer_attribute(esp_layer, 'spi', frame_number)

                if hasattr(packet, 'quic'):
                    quic_layer = packet.quic
                    if hasattr(quic_layer, 'version'):
                        # Check for long header type '0' (Initial)
                        long_packet_type = _get_pyshark_layer_attribute(quic_layer, 'long_packet_type', frame_number)
                        if str(long_packet_type) == '0':
                            quic_initial_packet = True
                        # Fallback: Check header_form '1' (Long header) if long_packet_type not definitive
                        elif _get_pyshark_layer_attribute(quic_layer, 'header_form', frame_number, is_flag=True): # '1' is Long Header
                            quic_initial_packet = True # Simplified, could be other long header types
                        else:
                            quic_initial_packet = False # It's QUIC, has version, but not clearly Initial or Long Header

                # Zscaler Contextual Variables
                # These are set regardless of whether IPs were found or not; _check_ip_in_ranges handles None IPs
                is_zscaler_ip_flag = _check_ip_in_ranges(source_ip, ZSCALER_EXAMPLE_IP_RANGES) or \
                                     _check_ip_in_ranges(destination_ip, ZSCALER_EXAMPLE_IP_RANGES)
                is_zpa_synthetic_ip_flag = _check_ip_in_ranges(source_ip, [ZPA_SYNTHETIC_IP_RANGE]) or \
                                           _check_ip_in_ranges(destination_ip, [ZPA_SYNTHETIC_IP_RANGE])

                # ssl_inspection_active: Still placeholder, requires cert parsing not yet implemented.
                # zscaler_policy_block_type
                if is_zscaler_ip_flag: # Only if one of the IPs is determined to be a Zscaler IP
                    is_zs_source = _check_ip_in_ranges(source_ip, ZSCALER_EXAMPLE_IP_RANGES)
                    if tcp_flags_rst and is_zs_source:
                        zscaler_policy_block_type_str = "TCP_RST_FROM_ZSCALER"
                    elif http_response_code_int and http_response_code_int >= 400 and is_zs_source:
                        if http_response_code_int == 403: zscaler_policy_block_type_str = "HTTP_403_FROM_ZSCALER"
                        elif http_response_code_int == 407: zscaler_policy_block_type_str = "HTTP_407_PROXY_AUTH_REQ_FROM_ZSCALER"
                        else: zscaler_policy_block_type_str = f"HTTP_{http_response_code_int}_FROM_ZSCALER"
                    elif tls_alert_level_str == "fatal" and tls_alert_description_str and is_zs_source:
                        safe_alert_desc = "".join(c if c.isalnum() or c in ['_'] else '_' for c in tls_alert_description_str)
                        zscaler_policy_block_type_str = f"TLS_FATAL_ALERT_FROM_ZSCALER_{safe_alert_desc[:30]}"


                yield PcapRecord(
                    frame_number=frame_number, timestamp=timestamp,
                    source_ip=source_ip, destination_ip=destination_ip,
                    source_port=source_port, destination_port=destination_port,
                    protocol=protocol_l4, sni=sni, raw_packet_summary=raw_summary,
                    source_mac=source_mac, destination_mac=destination_mac,
                    protocol_l3=protocol_l3, packet_length=packet_length_val,
                    ip_ttl=ip_ttl, ip_flags_df=ip_flags_df_bool, ip_id=ip_id_val, dscp_value=dscp_val,
                    tcp_flags_syn=tcp_flags_syn, tcp_flags_ack=tcp_flags_ack,
                    tcp_flags_fin=tcp_flags_fin, tcp_flags_rst=tcp_flags_rst,
                    tcp_flags_psh=tcp_flags_psh, tcp_flags_urg=tcp_flags_urg,
                    tcp_flags_ece=tcp_flags_ece, tcp_flags_cwr=tcp_flags_cwr,
                    tcp_sequence_number=tcp_sequence_number,
                    tcp_acknowledgment_number=tcp_acknowledgment_number,
                    tcp_window_size=tcp_window_size,
                    tcp_options_mss=tcp_options_mss,
                    tcp_options_sack_permitted=tcp_options_sack_permitted,
                    tcp_options_window_scale=tcp_options_window_scale,
                    tcp_stream_index=tcp_stream_index,
                    tcp_analysis_retransmission=tcp_analysis_retransmission,
                    tcp_analysis_duplicate_ack=tcp_analysis_duplicate_ack,
                    tcp_analysis_out_of_order=tcp_analysis_out_of_order,
                    tcp_analysis_zero_window=tcp_analysis_zero_window,
                    tls_handshake_type=tls_handshake_type_str,
                    tls_handshake_version=tls_handshake_version_str,
                    tls_record_version=tls_record_version_str,
                    tls_cipher_suites_offered=tls_cipher_suites_offered_list,
                    tls_cipher_suite_selected=tls_cipher_suite_selected_str,
                    tls_alert_message_description=tls_alert_description_str,
                    tls_alert_level=tls_alert_level_str,
                    dns_query_name=dns_query_name_str,
                    dns_query_type=dns_query_type_str,
                    dns_response_code=dns_response_code_str,
                    dns_response_addresses=dns_response_addresses_list,
                    dns_response_cname_target=dns_response_cname_target_str,
                    http_request_method=http_request_method_str,
                    http_request_uri=http_request_uri_str,
                    http_request_host_header=http_request_host_header_str,
                    http_response_code=http_response_code_int,
                    http_response_location_header=http_response_location_header_str,
                    http_x_forwarded_for_header=http_x_forwarded_for_header_str,
                    icmp_type=icmp_type_val,
                    icmp_code=icmp_code_val,
                    icmp_fragmentation_needed_original_mtu=icmp_frag_mtu_val,
                    arp_opcode=arp_opcode_val,
                    arp_sender_mac=arp_sender_mac_str,
                    arp_sender_ip=arp_sender_ip_str,
                    arp_target_mac=arp_target_mac_str,
                    arp_target_ip=arp_target_ip_str,
                    dhcp_message_type=dhcp_message_type_str,
                    gre_protocol=gre_protocol_str,
                    esp_spi=esp_spi_str,
                    quic_initial_packet_present=quic_initial_packet,
                    is_zscaler_ip=is_zscaler_ip_flag,
                    is_zpa_synthetic_ip=is_zpa_synthetic_ip_flag,
                    ssl_inspection_active=ssl_inspection_active_flag,
                    zscaler_policy_block_type=zscaler_policy_block_type_str
                )
                generated_records += 1
            except AttributeError as ae: # This should be less common with _get_pyshark_layer_attribute
                logger.warning(f"Frame {packet_count}: Attribute error processing packet details: {ae}. Packet Layers: {[l.layer_name for l in packet.layers if hasattr(l, 'layer_name')]}", exc_info=False) # exc_info=False to reduce noise if frequent
            except Exception as e_pkt: # Catch-all for other unexpected errors per packet
                logger.error(f"Frame {packet_count}: Error processing packet: {e_pkt}. Skipping.", exc_info=True) # Keep exc_info for unexpected

            if packet_count > 0 and packet_count % 1000 == 0 :
                logger.info(f"PyShark: Scanned {packet_count} packets...")
    except pyshark.capture.capture.TSharkCrashException as e_crash:
        logger.error(f"TShark crashed while processing {file_path}: {e_crash}")
        raise RuntimeError(f"TShark crashed, unable to process {file_path}.") from e_crash
    except Exception as e_cap_iter:
        logger.error(f"An error occurred during PyShark packet iteration in {file_path}: {e_cap_iter}", exc_info=True)
    finally:
        if cap: cap.close()
        logger.info(f"PyShark: Finished processing. Scanned {packet_count} packets, yielded {generated_records} records.")


def _parse_with_pcapkit(file_path: str, max_packets: Optional[int]) -> Generator[PcapRecord, None, None]:
    logger.info(f"Attempting to parse with PCAPKit (fallback): {file_path}")
    logger.warning("PCAPKit fallback: Most new fields are not implemented in this PcapKit path.")
    if False: yield # This makes it a generator
    logger.info("PCAPKit: Processing complete (stubbed).")
    return # Or raise StopIteration implicitly


def _ensure_path(file_like: Path | IO[bytes]) -> tuple[Path, bool]:
    """Return a file system Path for ``file_like``.

    If ``file_like`` is an open binary stream, its contents are written to a
    temporary file which is then returned.  The second element of the tuple
    indicates whether the caller should delete the path when finished.
    """
    if isinstance(file_like, (str, os.PathLike, Path)):
        return Path(file_like), False

    tmp = tempfile.NamedTemporaryFile(delete=False)
<<<<<<< HEAD
    try:
        tmp.write(file_like.read())
        tmp.flush()
    except Exception:
        try:
            tmp.close()
        finally:
            try:
                os.unlink(tmp.name)
            except OSError:
                pass
        raise
=======
    tmp.write(file_like.read())
    tmp.flush()
>>>>>>> d1daf86b
    tmp.close()
    return Path(tmp.name), True


def _estimate_total_packets(path: Path) -> Optional[int]:
    """Estimate number of packets using ``capinfos -c`` if available."""
<<<<<<< HEAD
    commands = [["capinfos", "-c", str(path)]]
    env_path = os.environ.get("PCAP_TOOL_CAPINFOS_PATH")
    if env_path:
        commands.append([env_path, "-c", str(path)])

    for cmd in commands:
        try:
            out = subprocess.check_output(cmd, text=True)
            for line in out.splitlines():
                if "Number of packets" in line:
                    return int(line.split(":")[-1].strip())
        except (subprocess.SubprocessError, FileNotFoundError) as exc:  # pragma: no cover - best effort only
            logger.debug("capinfos failed with %s: %s", cmd[0], exc)

=======
    try:
        out = subprocess.check_output(["capinfos", "-c", str(path)], text=True)
        for line in out.splitlines():
            if "Number of packets" in line:
                return int(line.split(":")[-1].strip())
    except Exception as exc:  # pragma: no cover - best effort only
        logger.debug("capinfos failed: %s", exc)
>>>>>>> d1daf86b
    return None


def _get_record_generator(file_path: str, max_packets: Optional[int]) -> tuple[Optional[Generator[PcapRecord, None, None]], str]:
    """Return a generator yielding :class:`PcapRecord` objects."""
    if not _USE_PYSHARK and not _USE_PCAPKIT:
        err_msg = "Neither PyShark nor PCAPKit is installed or available. Please install at least one."
        logger.critical(err_msg)
        raise RuntimeError(err_msg)

    record_generator: Optional[Generator[PcapRecord, None, None]] = None
    parser_used = "None"

    if _USE_PYSHARK:
        logger.info("Attempting to parse with PyShark...")
        parser_used = "PyShark"
        try:
            record_generator = _parse_with_pyshark(file_path, max_packets)
        except RuntimeError as e_pyshark_init:
            logger.warning("PyShark primary parser failed: %s", e_pyshark_init)
            if not _USE_PCAPKIT:
                logger.error("PyShark failed and PCAPKit fallback is not available. Cannot parse file.")
                raise
            logger.info("Falling back to PCAPKit...")
            record_generator = None
            parser_used = "PCAPKit_Fallback_After_PyShark_Error"
        except Exception as e_pyshark_generic:
            logger.error("An unexpected error occurred with PyShark: %s", e_pyshark_generic, exc_info=True)
            if not _USE_PCAPKIT:
                logger.error("PyShark failed and PCAPKit fallback is not available.")
                raise
            logger.info("Falling back to PCAPKit due to unexpected PyShark error...")
            record_generator = None
            parser_used = "PCAPKit_Fallback_After_PyShark_Error"

    if record_generator is None and _USE_PCAPKIT:
        if parser_used != "PCAPKit_Fallback_After_PyShark_Error":
            logger.info("PyShark not used or available. Attempting to parse with PCAPKit...")
        parser_used = "PCAPKit"
        try:
            record_generator = _parse_with_pcapkit(file_path, max_packets)
        except FileNotFoundError:
            logger.error("PCAPKit error: File not found at %s", file_path)
            raise
        except Exception as e_pcapkit:
            logger.error("PCAPKit failed to process the file: %s", e_pcapkit, exc_info=True)
            if not _USE_PYSHARK:
                raise RuntimeError(f"PCAP parsing failed with {parser_used} for {file_path}.") from e_pcapkit

    return record_generator, parser_used


def iter_parsed_frames(
    file_like: Path | IO[bytes],
    chunk_size: int = 10_000,
    on_progress: Callable[[int, Optional[int]], None] | None = None,
    max_packets: int | None = None,
) -> Iterator[pd.DataFrame]:
<<<<<<< HEAD
    """Yield parsed packets as ``pandas`` DataFrame chunks.

    Parameters
    ----------
    file_like:
        Path to the PCAP file or a binary file-like object.
    chunk_size:
        Number of rows per yielded ``DataFrame``. The default value of
        ``10_000`` is a general-purpose starting point. Increase the size
        if sufficient memory is available for better performance, or
        decrease it if memory is constrained.
    on_progress:
        Optional callback receiving the current processed packet count and
        an estimated total packet count.
    max_packets:
        Maximum number of packets to process, or ``None`` for no limit.
    """
=======
    """Yield parsed packets as ``pandas`` DataFrame chunks."""
>>>>>>> d1daf86b

    path, cleanup = _ensure_path(file_like)
    total_estimate = _estimate_total_packets(path)

    record_generator, parser_used = _get_record_generator(str(path), max_packets)

    if record_generator is None:
        logger.error("No valid parser (PyShark or PCAPKit) was successfully initiated or yielded records.")
        cols = [f.name for f in PcapRecord.__dataclass_fields__.values()]
        yield pd.DataFrame(columns=cols)
        if cleanup:
            os.unlink(path)
        return

    rows: List[dict] = []
    count = 0
    next_callback = 100

    try:
        for record in record_generator:
            rows.append(asdict(record))
            count += 1
            if on_progress and count >= next_callback:
                on_progress(count, total_estimate)
                next_callback = count + 100
            if len(rows) >= chunk_size:
                if on_progress:
                    on_progress(count, total_estimate)
                yield pd.DataFrame(rows)
                rows.clear()
            if max_packets is not None and count >= max_packets:
                break
    finally:
        if cleanup:
            try:
                os.unlink(path)
            except OSError:
                pass

    if rows:
        if on_progress:
            on_progress(count, total_estimate)
        yield pd.DataFrame(rows)
    elif count == 0:
        cols = [f.name for f in PcapRecord.__dataclass_fields__.values()]
        yield pd.DataFrame(columns=cols)


def parse_pcap_to_df(
    file_like: Path | IO[bytes],
    chunk_size: int = 10_000,
    on_progress: Callable[[int, Optional[int]], None] | None = None,
    max_packets: int | None = None,
) -> pd.DataFrame:
<<<<<<< HEAD
    """Parse ``file_like`` and return a single concatenated ``DataFrame``.

    ``chunk_size`` follows the same guidance as :func:`iter_parsed_frames` and
    may be tuned based on available memory.
    """
=======
    """Parse ``file_like`` and return a single concatenated ``DataFrame``."""
>>>>>>> d1daf86b

    chunks = list(iter_parsed_frames(file_like, chunk_size=chunk_size, on_progress=on_progress, max_packets=max_packets))
    if not chunks:
        cols = [f.name for f in PcapRecord.__dataclass_fields__.values()]
        return pd.DataFrame(columns=cols)
    return pd.concat(chunks, ignore_index=True)

def parse_pcap(file_path: str, max_packets: Optional[int] = None) -> pd.DataFrame:
    """Backward compatible wrapper returning a single DataFrame."""
    return parse_pcap_to_df(Path(file_path), max_packets=max_packets)

if __name__ == '__main__':
    logging.basicConfig(
        level=logging.DEBUG,
        format='%(asctime)s - %(name)s - %(levelname)s - [%(module)s.%(funcName)s:%(lineno)d] - %(message)s'
    )
    logger.info("Running PcapParser example from __main__ (with flag fixes)")
    try:
        current_script_path = Path(__file__).resolve()
        project_root = current_script_path.parent.parent.parent
        test_pcap_file_path = project_root / "tests" / "fixtures" / "test_mixed_traffic.pcapng"

        if not test_pcap_file_path.exists():
            # Try a local path if not found in standard fixtures (e.g., during dev)
            alt_path_str = "test_mixed_traffic.pcapng" # A common name for a test file
            logger.warning(f"Test PCAP '{test_pcap_file_path}' not found. Trying local '{alt_path_str}'.")
            test_pcap_file_path = Path(alt_path_str)
            if not test_pcap_file_path.exists():
                logger.error(f"Test PCAP file '{alt_path_str}' also not found. Please create it or update path.")
                logger.info(f"You can create one with: tshark -F pcapng -w {Path.cwd() / alt_path_str} -c 200")
                exit()

        test_pcap_file = str(test_pcap_file_path)
        logger.info(f"Attempting to parse '{test_pcap_file}' with max_packets=100...")
        df_packets = parse_pcap(test_pcap_file, max_packets=100)

        print(f"\n--- DataFrame (first {min(len(df_packets), 20)} rows) ---")
        print(f"Total rows in DataFrame: {len(df_packets)}")
        if not df_packets.empty:
            display_cols = [
                'frame_number', 'timestamp',
                'source_ip', 'destination_ip', 'protocol','protocol_l3',
                'tcp_flags_syn', 'tcp_flags_rst', 'ip_flags_df', # To check flag parsing
                'gre_protocol', 'esp_spi', 'quic_initial_packet_present',
                'is_zscaler_ip', 'is_zpa_synthetic_ip',
                'ssl_inspection_active', 'zscaler_policy_block_type',
                'raw_packet_summary'
            ]
            actual_cols = [col for col in display_cols if col in df_packets.columns]
            if not actual_cols: # if display_cols had names not in df_packets
                logger.warning("None of the selected display_cols are in the DataFrame. Printing all columns.")
                actual_cols = df_packets.columns.tolist()

            try:
                # For cleaner terminal output, convert bools to 0/1 or T/F strings if preferred for display
                # df_display = df_packets[actual_cols].copy()
                # for col in df_display.select_dtypes(include='bool').columns:
                #    df_display[col] = df_display[col].apply(lambda x: 'T' if x is True else ('F' if x is False else 'None'))
                print(df_packets[actual_cols].head(min(len(df_packets), 20)).to_markdown(index=False))
            except Exception as e_print:
                logger.error(f"Error printing DataFrame to markdown: {e_print}. Printing normally.")
                print(df_packets[actual_cols].head(min(len(df_packets), 20)))
        else:
            print("DataFrame is empty.")

    except NameError: # Should not happen with Path(__file__)
        logger.error("Could not determine path to test PCAP. Ensure __file__ is defined or provide an absolute path.")
    except Exception as e:
        logger.error(f"An error occurred in the example usage: {e}", exc_info=True)<|MERGE_RESOLUTION|>--- conflicted
+++ resolved
@@ -651,7 +651,7 @@
         return Path(file_like), False
 
     tmp = tempfile.NamedTemporaryFile(delete=False)
-<<<<<<< HEAD
+
     try:
         tmp.write(file_like.read())
         tmp.flush()
@@ -664,17 +664,14 @@
             except OSError:
                 pass
         raise
-=======
-    tmp.write(file_like.read())
-    tmp.flush()
->>>>>>> d1daf86b
+
     tmp.close()
     return Path(tmp.name), True
 
 
 def _estimate_total_packets(path: Path) -> Optional[int]:
     """Estimate number of packets using ``capinfos -c`` if available."""
-<<<<<<< HEAD
+
     commands = [["capinfos", "-c", str(path)]]
     env_path = os.environ.get("PCAP_TOOL_CAPINFOS_PATH")
     if env_path:
@@ -689,15 +686,6 @@
         except (subprocess.SubprocessError, FileNotFoundError) as exc:  # pragma: no cover - best effort only
             logger.debug("capinfos failed with %s: %s", cmd[0], exc)
 
-=======
-    try:
-        out = subprocess.check_output(["capinfos", "-c", str(path)], text=True)
-        for line in out.splitlines():
-            if "Number of packets" in line:
-                return int(line.split(":")[-1].strip())
-    except Exception as exc:  # pragma: no cover - best effort only
-        logger.debug("capinfos failed: %s", exc)
->>>>>>> d1daf86b
     return None
 
 
@@ -756,7 +744,7 @@
     on_progress: Callable[[int, Optional[int]], None] | None = None,
     max_packets: int | None = None,
 ) -> Iterator[pd.DataFrame]:
-<<<<<<< HEAD
+
     """Yield parsed packets as ``pandas`` DataFrame chunks.
 
     Parameters
@@ -774,9 +762,7 @@
     max_packets:
         Maximum number of packets to process, or ``None`` for no limit.
     """
-=======
-    """Yield parsed packets as ``pandas`` DataFrame chunks."""
->>>>>>> d1daf86b
+
 
     path, cleanup = _ensure_path(file_like)
     total_estimate = _estimate_total_packets(path)
@@ -831,15 +817,13 @@
     on_progress: Callable[[int, Optional[int]], None] | None = None,
     max_packets: int | None = None,
 ) -> pd.DataFrame:
-<<<<<<< HEAD
+
     """Parse ``file_like`` and return a single concatenated ``DataFrame``.
 
     ``chunk_size`` follows the same guidance as :func:`iter_parsed_frames` and
     may be tuned based on available memory.
     """
-=======
-    """Parse ``file_like`` and return a single concatenated ``DataFrame``."""
->>>>>>> d1daf86b
+
 
     chunks = list(iter_parsed_frames(file_like, chunk_size=chunk_size, on_progress=on_progress, max_packets=max_packets))
     if not chunks:
