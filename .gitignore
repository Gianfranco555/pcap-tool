--- conflicted
+++ resolved
@@ -2,15 +2,13 @@
 __pycache__/
 *.py[cod]
 .venv/
-<<<<<<< HEAD
+
 # Distribution / packaging
 build/
 dist/
 *.egg-info/
 pip-wheel-metadata/
-=======
-*.egg-info
->>>>>>> a17633f4
+
 # OS / editor
 .DS_Store
 # PCAPs
